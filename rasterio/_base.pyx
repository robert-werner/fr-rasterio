# cython: boundscheck=False, c_string_type=unicode, c_string_encoding=utf8

"""Numpy-free base classes."""

from __future__ import absolute_import

import logging
import math
import warnings

from rasterio._err import (
    CPLErrors, GDALError, CPLE_IllegalArgError, CPLE_OpenFailedError,
    CPLE_NotSupportedError)
from rasterio.crs import CRS
from rasterio import dtypes
from rasterio.coords import BoundingBox
from rasterio.crs import CRS
from rasterio.enums import (
    ColorInterp, Compression, Interleaving, PhotometricInterp)
from rasterio.env import Env
from rasterio.errors import RasterioIOError, CRSError, DriverRegistrationError
<<<<<<< HEAD
from rasterio.transform import Affine, guard_transform, get_index
=======
from rasterio.profiles import Profile
from rasterio.transform import Affine, guard_transform
>>>>>>> 8a4e992d
from rasterio.vfs import parse_path, vsi_path
from rasterio import windows


from rasterio._gdal cimport (
    CPLFree, CPLMalloc, CSLCount, CSLFetchBoolean, GDALCheckVersion,
    GDALChecksumImage, GDALClose, GDALFlushCache, GDALGetBlockSize,
    GDALGetColorEntry, GDALGetColorEntryCount, GDALGetDatasetDriver,
    GDALGetDriverByName, GDALGetDriverShortName, GDALGetGeoTransform,
    GDALGetMaskFlags, GDALGetMetadata, GDALGetOverview, GDALGetOverviewCount,
    GDALGetProjectionRef, GDALGetRasterBand, GDALGetRasterBandXSize,
    GDALGetRasterColorInterpretation, GDALGetRasterColorTable,
    GDALGetRasterCount, GDALGetRasterDataType, GDALGetRasterNoDataValue,
    GDALGetRasterXSize, GDALGetRasterYSize, GDALOpen, GDALVersionInfo,
    OCTNewCoordinateTransformation, OCTTransform, OSRAutoIdentifyEPSG,
    OSRDestroySpatialReference, OSRExportToProj4, OSRExportToWkt,
    OSRGetAuthorityCode, OSRGetAuthorityName, OSRImportFromEPSG,
    OSRImportFromProj4, OSRNewSpatialReference, OSRSetFromUserInput)

include "gdal.pxi"


log = logging.getLogger(__name__)


def check_gdal_version(major, minor):
    """Return True if the major and minor versions match."""
    return bool(GDALCheckVersion(int(major), int(minor), NULL))


def gdal_version():
    """Return the version as a major.minor.patchlevel string."""
    return GDALVersionInfo("RELEASE_NAME")


cdef const char *get_driver_name(GDALDriverH driver):
    """Return Python name of the driver"""
    return GDALGetDriverShortName(driver)


def get_dataset_driver(path):
    """Return the name of the driver that would be used to open the
    dataset at the given path."""
    cdef GDALDatasetH dataset = NULL
    cdef GDALDriverH driver = NULL

    path = vsi_path(*parse_path(path))
    path = path.encode('utf-8')

    try:
        with CPLErrors() as cple:
            dataset = GDALOpen(<const char *>path, 0)
            cple.check()
        driver = GDALGetDatasetDriver(dataset)
        drivername = get_driver_name(driver)
    except CPLE_OpenFailedError as exc:
        raise RasterioIOError(str(exc))
    finally:
        if dataset != NULL:
            GDALClose(dataset)

    return drivername


def driver_supports_mode(drivername, creation_mode):
    """Return True if the driver supports the mode"""
    cdef GDALDriverH driver = NULL
    cdef char **metadata = NULL

    drivername = drivername.encode('utf-8')
    creation_mode = creation_mode.encode('utf-8')

    driver = GDALGetDriverByName(<const char *>drivername)
    if driver == NULL:
        raise DriverRegistrationError(
            "No such driver registered: %s", drivername)

    metadata = GDALGetMetadata(driver, NULL)
    if metadata == NULL:
        raise ValueError("Driver has no metadata")

    return bool(CSLFetchBoolean(metadata, <const char *>creation_mode, 0))


def driver_can_create(drivername):
    """Return True if the driver has CREATE capability"""
    return driver_supports_mode(drivername, 'DCAP_CREATE')


def driver_can_create_copy(drivername):
    """Return True if the driver has CREATE_COPY capability"""
    return driver_supports_mode(drivername, 'DCAP_CREATECOPY')


cdef class DatasetBase(object):
    """Dataset base class."""

    def __init__(self, path, options=None):
        self.name = path
        self.mode = 'r'
        self.options = options or {}
        self._hds = NULL
        self._count = 0
        self._closed = True
        self._dtypes = []
        self._block_shapes = None
        self._nodatavals = []
        self._crs = None
        self._read = False

    def __repr__(self):
        return "<%s DatasetBase name='%s' mode='%s'>" % (
            self.closed and 'closed' or 'open', 
            self.name,
            self.mode)

    def start(self):
        """Called to start reading a dataset."""
        cdef GDALDriverH driver

        path = vsi_path(*parse_path(self.name))
        path = path.encode('utf-8')

        try:
            with CPLErrors() as cple:
                self._hds = GDALOpen(<const char *>path, 0)
                cple.check()
        except CPLE_OpenFailedError as err:
            raise RasterioIOError(err.errmsg)

        driver = GDALGetDatasetDriver(self._hds)
        self.driver = get_driver_name(driver)

        self._count = GDALGetRasterCount(self._hds)
        self.width = GDALGetRasterXSize(self._hds)
        self.height = GDALGetRasterYSize(self._hds)
        self.shape = (self.height, self.width)

        self._transform = self.read_transform()
        self._crs = self.read_crs()

        # touch self.meta
        _ = self.meta

        self._closed = False
        log.debug("Dataset %r is started.", self)

    cdef GDALDatasetH handle(self) except NULL:
        """Return the object's GDAL dataset handle"""
        return self._hds

    cdef GDALRasterBandH band(self, int bidx) except NULL:
        """Return a GDAL raster band handle"""
        cdef GDALRasterBandH band = NULL

        try:
            with CPLErrors() as cple:
                band = GDALGetRasterBand(self._hds, bidx)
                cple.check()
        except CPLE_IllegalArgError as exc:
            raise IndexError(str(exc))

        if band == NULL:
            raise ValueError("NULL band")

        return band

    def _has_band(self, bidx):
        try:
            return self.band(bidx) != NULL
        except IndexError:
            return False

    def read_crs(self):
        """Return the GDAL dataset's stored CRS"""
        cdef char *proj = NULL
        cdef const char *wkt = NULL
        cdef OGRSpatialReferenceH osr = NULL

        wkt = GDALGetProjectionRef(self._hds)
        if wkt is NULL:
            raise ValueError("Unexpected NULL spatial reference")

        crs = CRS()

        # Test that the WKT definition isn't just an empty string, which
        # can happen when the source dataset is not georeferenced.
        wkt_string = wkt
        if len(wkt_string) > 0:

            osr = OSRNewSpatialReference(wkt)
            if osr == NULL:
                raise ValueError("Unexpected NULL spatial reference")
            log.debug("Got coordinate system")

            # Try to find an EPSG code in the spatial referencing.
            if OSRAutoIdentifyEPSG(osr) == 0:
                key = OSRGetAuthorityName(osr, NULL)
                val = OSRGetAuthorityCode(osr, NULL)
                log.info("Authority key: %s, value: %s", key, val)
                crs['init'] = u'epsg:' + val
            else:
                log.info("Failed to auto identify EPSG")
                OSRExportToProj4(osr, &proj)
                if proj == NULL:
                    raise ValueError("Unexpected Null spatial reference")

                value = proj
                value = value.strip()

                for param in value.split():
                    kv = param.split("=")
                    if len(kv) == 2:
                        k, v = kv
                        try:
                            v = float(v)
                            if v % 1 == 0:
                                v = int(v)
                        except ValueError:
                            # Leave v as a string
                            pass
                    elif len(kv) == 1:
                        k, v = kv[0], True
                    else:
                        raise ValueError(
                            "Unexpected proj parameter %s" % param)
                    k = k.lstrip("+")
                    crs[k] = v

            CPLFree(proj)
            OSRDestroySpatialReference(osr)
        else:
            log.debug("GDAL dataset has no projection.")
        return crs

    def read_transform(self):
        """Return the stored GDAL GeoTransform"""
        cdef double gt[6]

        if self._hds == NULL:
            raise ValueError("Null dataset")
        err = GDALGetGeoTransform(self._hds, gt)
        if err == GDALError.failure:
            warnings.warn(
                "Dataset has no geotransform set. Default transform "
                "will be applied (Affine.identity())", UserWarning)

        return [gt[i] for i in range(6)]

    def stop(self):
        """Ends the dataset's life cycle"""
        if self._hds != NULL:
            GDALFlushCache(self._hds)
            GDALClose(self._hds)
        self._hds = NULL
        log.debug("Dataset %r has been stopped.", self)

    def close(self):
        self.stop()
        self._closed = True
        log.debug("Dataset %r has been closed.", self)

    def __enter__(self):
        log.debug("Entering Dataset %r context.", self)
        return self

    def __exit__(self, type, value, traceback):
        self.close()
        log.debug("Exited Dataset %r context.", self)

    def __dealloc__(self):
        if self._hds != NULL:
            GDALClose(self._hds)

    @property
    def closed(self):
        return self._closed

    @property
    def count(self):
        if not self._count:
            if self._hds == NULL:
                raise ValueError("Can't read closed raster file")
            self._count = GDALGetRasterCount(self._hds)
        return self._count

    @property
    def indexes(self):
        return tuple(range(1, self.count+1))

    @property
    def dtypes(self):
        """Returns an ordered tuple of all band data types."""
        cdef GDALRasterBandH band = NULL

        if not self._dtypes:
            for i in range(self._count):
                band = self.band(i + 1)
                self._dtypes.append(
                    dtypes.dtype_fwd[GDALGetRasterDataType(band)])

        return tuple(self._dtypes)
    
    @property
    def block_shapes(self):
        """Returns an ordered list of block shapes for all bands.
        
        Shapes are tuples and have the same ordering as the dataset's
        shape: (count of image rows, count of image columns).
        """
        cdef GDALRasterBandH band = NULL
        cdef int xsize
        cdef int ysize

        if self._block_shapes is None:
            self._block_shapes = []

            for i in range(self._count):
                band = self.band(i + 1)
                GDALGetBlockSize(band, &xsize, &ysize)
                self._block_shapes.append((ysize, xsize))

        return tuple(self._block_shapes)

    def get_nodatavals(self):
        cdef GDALRasterBandH band = NULL
        cdef double nodataval
        cdef int success = 0

        if not self._nodatavals:

            for i in range(self._count):
                band = self.band(i + 1)
                dtype = dtypes.dtype_fwd[GDALGetRasterDataType(band)]
                nodataval = GDALGetRasterNoDataValue(band, &success)
                val = nodataval
                # GDALGetRasterNoDataValue() has two ways of telling you that
                # there's no nodata value. The success flag might come back
                # 0 (FALSE). Even if it comes back 1 (TRUE), you still need
                # to check that the return value is within the range of the
                # data type. If so, the band has a nodata value. If not,
                # there's no nodata value.
                if (success == 0 or
                        val < dtypes.dtype_ranges[dtype][0] or
                        val > dtypes.dtype_ranges[dtype][1]):
                    val = None
                log.debug(
                    "Nodata success: %d, Nodata value: %f", success, nodataval)
                self._nodatavals.append(val)

        return tuple(self._nodatavals)

    property nodatavals:
        """Nodata values for each band."""
        def __get__(self):
            return self.get_nodatavals()

    property nodata:
        """The dataset's single nodata value."""
        def __get__(self):
            if self.count == 0:
                return None
            return self.nodatavals[0]

    property mask_flags:
        """Mask flags for each band."""
        def __get__(self):
            cdef GDALRasterBandH band = NULL
            return [GDALGetMaskFlags(self.band(j)) for j in self.indexes]

    def block_windows(self, bidx=0):
        """Returns an iterator over a band's block windows and their
        indexes.

        The positional parameter `bidx` takes the index (starting at 1)
        of the desired band. Block windows are tuples

            ((row_start, row_stop), (col_start, col_stop))

        For example, ((0, 2), (0, 2)) defines a 2 x 2 block at the upper
        left corner of the raster dataset.

        This iterator yields blocks "left to right" and "top to bottom"
        and is similar to Python's enumerate() in that it also returns
        indexes.

        The primary use of this function is to obtain windows to pass to
        read() for highly efficient access to raster block data.
        """
        cdef int i, j

        block_shapes = self.block_shapes
        if bidx < 1:
            if len(set(block_shapes)) > 1:
                raise ValueError(
                    "A band index must be provided when band block shapes"
                    "are inhomogeneous")
            bidx = 1
        h, w = block_shapes[bidx-1]
        d, m = divmod(self.height, h)
        nrows = d + int(m>0)
        d, m = divmod(self.width, w)
        ncols = d + int(m>0)

        for j in range(nrows):
            row = j * h
            height = min(h, self.height - row)
            for i in range(ncols):
                col = i * w
                width = min(w, self.width - col)
                yield (j, i), ((row, row+height), (col, col+width))

    property bounds:
        """Returns the lower left and upper right bounds of the dataset
        in the units of its coordinate reference system.
        
        The returned value is a tuple:
        (lower left x, lower left y, upper right x, upper right y)
        """
        def __get__(self):
            a, b, c, d, e, f, _, _, _ = self.transform
            return BoundingBox(c, f+e*self.height, c+a*self.width, f)
    
    property res:
        """Returns the (width, height) of pixels in the units of its
        coordinate reference system."""
        def __get__(self):
            a, b, c, d, e, f, _, _, _ = self.transform
            if b == d == 0:
                return a, -e
            else:
                return math.sqrt(a*a+d*d), math.sqrt(b*b+e*e)

    def ul(self, row, col):
        """Returns the coordinates (x, y) of the upper left corner of a 
        pixel at `row` and `col` in the units of the dataset's
        coordinate reference system.
        """
        # TODO move to rasterio.io.TransformMethodsMixin
        a, b, c, d, e, f, _, _, _ = self.transform
        if col < 0:
            col += self.width
        if row < 0:
            row += self.height
        return c+a*col, f+e*row

    def index(self, x, y, op=math.floor, precision=6):
        """Returns the (row, col) index of the pixel containing (x, y)."""
        # TODO move to rasterio.io.TransformMethodsMixin
        return get_index(x, y, self.transform, op=op, precision=precision)

    @property
    def meta(self):
        """The basic metadata of this dataset."""
        if self.count == 0:
            dtype = 'float_'
        else:
            dtype = self.dtypes[0]
        m = {
            'driver': self.driver,
            'dtype': dtype,
            'nodata': self.nodata,
            'width': self.width,
            'height': self.height,
            'count': self.count,
            'crs': self.crs,
            'transform': self.transform,
        }
        self._read = True

        return m

    @property
    def compression(self):
        val = self.tags(ns='IMAGE_STRUCTURE').get('COMPRESSION')
        if val:
            # 'YCbCr JPEG' will be normalized to 'JPEG'
            val = val.split(' ')[-1]
            return Compression(val)
        else:
            return None

    @property
    def interleaving(self):
        val = self.tags(ns='IMAGE_STRUCTURE').get('INTERLEAVE')
        if val:
            return Interleaving(val)
        else:
            return None

    @property
    def photometric(self):
        val = self.tags(ns='IMAGE_STRUCTURE').get('SOURCE_COLOR_SPACE')
        if val:
            return PhotometricInterp(val)
        else:
            return None

    @property
    def is_tiled(self):
        if len(self.block_shapes) == 0:
            return False
        return self.block_shapes[0][1] != self.width

    property profile:
        """Basic metadata and creation options of this dataset.

        May be passed as keyword arguments to `rasterio.open()` to
        create a clone of this dataset.
        """
        def __get__(self):
            m = Profile(**self.meta)
            m.update((k, v.lower()) for k, v in self.tags(
                ns='rio_creation_kwds').items())
            if self.is_tiled:
                m.update(
                    blockxsize=self.block_shapes[0][1],
                    blockysize=self.block_shapes[0][0],
                    tiled=True)
            else:
                m.update(tiled=False)
            if self.compression:
                m['compress'] = self.compression.name
            if self.interleaving:
                m['interleave'] = self.interleaving.name
            if self.photometric:
                m['photometric'] = self.photometric.name

            return m

    def lnglat(self):
        w, s, e, n = self.bounds
        cx = (w + e)/2.0
        cy = (s + n)/2.0
        lng, lat = _transform(
                self.crs, {'init': 'epsg:4326'}, [cx], [cy], None)
        return lng.pop(), lat.pop()

    def get_crs(self):
        # _read tells us that the CRS was read before and really is
        # None.
        if not self._read and self._crs is None:
            self._crs = self.read_crs()
        return self._crs

    property crs:
        """A mapping of PROJ.4 coordinate reference system params.
        """
        def __get__(self):
            return self.get_crs()

    def get_transform(self):
        """Returns a GDAL geotransform in its native form."""
        if not self._read and self._transform is None:
            self._transform = self.read_transform()
        return self._transform

    property transform:
        """An instance of ``affine.Affine``, which is a ``namedtuple`` with
        coefficients in the order ``(a, b, c, d, e, f)``.

        Coefficients of the affine transformation that maps ``col,row``
        pixel coordinates to ``x,y`` coordinates in the specified crs. The
        coefficients of the augmented matrix are:
        
          | x |   | a  b  c | | r |
          | y | = | d  e  f | | c |
          | 1 |   | 0  0  1 | | 1 |
        """
        def __get__(self):
            return Affine.from_gdal(*self.get_transform())

    property affine:
        """This property is deprecated.

        An instance of ``affine.Affine``. This property is a
        transitional feature: see the docstring of ``transform``
        (above) for more details.

        This property was added in ``0.9`` as a transitional feature to aid the
        transition of the `transform` parameter.  Rasterio ``1.0`` completes
        this transition by converting `transform` to an instance of
        ``affine.Affine()``.

        See the `transform`'s docstring for more information.

        See https://github.com/mapbox/rasterio/issues/86 for more details.
        """

        def __get__(self):
            with warnings.catch_warnings():
                warnings.simplefilter('always')
                warnings.warn(
                "'src.affine' is deprecated.  Please switch to "
                "'src.transform'. See "
                "https://github.com/mapbox/rasterio/issues/86 for details.",
                DeprecationWarning,
                stacklevel=2)
            return Affine.from_gdal(*self.get_transform())

    def tags(self, bidx=0, ns=None):
        """Returns a dict containing copies of the dataset or band's
        tags.

        Tags are pairs of key and value strings. Tags belong to
        namespaces.  The standard namespaces are: default (None) and
        'IMAGE_STRUCTURE'.  Applications can create their own additional
        namespaces.

        The optional bidx argument can be used to select the tags of
        a specific band. The optional ns argument can be used to select
        a namespace other than the default.
        """
        cdef GDALMajorObjectH obj = NULL
        cdef char **metadata = NULL
        cdef const char *domain = NULL

        if bidx > 0:
            obj = self.band(bidx)
        else:
            obj = self._hds
        if ns:
            ns = ns.encode('utf-8')
            domain = ns

        metadata = GDALGetMetadata(obj, domain)
        num_items = CSLCount(metadata)
        return dict(metadata[i].split('=', 1) for i in range(num_items))

    def colorinterp(self, bidx):
        """Returns the color interpretation for a band or None."""
        cdef GDALRasterBandH band = NULL

        band = self.band(bidx)
        value = GDALGetRasterColorInterpretation(band)
        return ColorInterp(value)

    def colormap(self, bidx):
        """Returns a dict containing the colormap for a band or None."""
        cdef GDALRasterBandH band = NULL
        cdef GDALColorTableH colortable = NULL
        cdef GDALColorEntry *color = NULL
        cdef int i

        band = self.band(bidx)
        colortable = GDALGetRasterColorTable(band)
        if colortable == NULL:
            raise ValueError("NULL color table")
        retval = {}

        for i in range(GDALGetColorEntryCount(colortable)):
            color = GDALGetColorEntry(colortable, i)
            if color == NULL:
                log.warn("NULL color at %d, skipping", i)
                continue
            log.info(
                "Color: (%d, %d, %d, %d)",
                color.c1, color.c2, color.c3, color.c4)
            retval[i] = (color.c1, color.c2, color.c3, color.c4)

        return retval

    @property
    def kwds(self):
        return self.tags(ns='rio_creation_kwds')

    # Overviews.
    def overviews(self, bidx):
        cdef GDALRasterBandH ovrband = NULL
        cdef GDALRasterBandH band = NULL

        band = self.band(bidx)
        num_overviews = GDALGetOverviewCount(band)
        factors = []

        for i in range(num_overviews):
            ovrband = GDALGetOverview(band, i)
            # Compute the overview factor only from the xsize (width).
            xsize = GDALGetRasterBandXSize(ovrband)
            factors.append(int(round(float(self.width)/float(xsize))))

        return factors

    def checksum(self, bidx, window=None):
        """Compute an integer checksum for the stored band

        Parameters
        ----------
        bidx : int
            The band's index (1-indexed).
        window: tuple, optional
            A window of the band. Default is the entire extent of the band.

        Returns
        -------
        An int.
        """
        cdef GDALRasterBandH band = NULL
        cdef int xoff, yoff, width, height

        band = self.band(bidx)
        if not window:
            xoff = yoff = 0
            width, height = self.width, self.height
        else:
            window = windows.evaluate(window, self.height, self.width)
            window = windows.crop(window, self.height, self.width)
            xoff = window[1][0]
            width = window[1][1] - xoff
            yoff = window[0][0]
            height = window[0][1] - yoff

        return GDALChecksumImage(band, xoff, yoff, width, height)


def tastes_like_gdal(t):
    return t[2] == t[4] == 0.0 and t[1] > 0 and t[5] < 0


def _transform(src_crs, dst_crs, xs, ys, zs):
    cdef double *x = NULL
    cdef double *y = NULL
    cdef double *z = NULL
    cdef OGRSpatialReferenceH src = NULL
    cdef OGRSpatialReferenceH dst = NULL
    cdef OGRCoordinateTransformationH transform = NULL
    cdef int i

    assert len(xs) == len(ys)
    assert zs is None or len(xs) == len(zs)

    src = _osr_from_crs(src_crs)
    dst = _osr_from_crs(dst_crs)

    n = len(xs)
    x = <double *>CPLMalloc(n*sizeof(double))
    y = <double *>CPLMalloc(n*sizeof(double))
    for i in range(n):
        x[i] = xs[i]
        y[i] = ys[i]

    if zs is not None:
        z = <double *>CPLMalloc(n*sizeof(double))
        for i in range(n):
            z[i] = zs[i]

    try:
        with CPLErrors() as cple:
            transform = OCTNewCoordinateTransformation(src, dst)
            cple.check()
            res = OCTTransform(transform, n, x, y, z)
            res_xs = [0]*n
            res_ys = [0]*n
            for i in range(n):
                res_xs[i] = x[i]
                res_ys[i] = y[i]
            if zs is not None:
                res_zs = [0]*n
                for i in range(n):
                    res_zs[i] = z[i]
                retval = (res_xs, res_ys, res_zs)
            else:
                retval = (res_xs, res_ys)
    except CPLE_NotSupportedError as err:
        raise CRSError(err.errmsg)
    finally:
        CPLFree(x)
        CPLFree(y)
        CPLFree(z)
        OSRDestroySpatialReference(src)
        OSRDestroySpatialReference(dst)

    return retval


cdef OGRSpatialReferenceH _osr_from_crs(object crs) except NULL:
    """Returns a reference to memory that must be deallocated
    by the caller."""

    cdef OGRSpatialReferenceH osr = NULL

    if crs is None:
        raise CRSError('CRS cannot be None')

    osr = OSRNewSpatialReference(NULL)

    params = []

    try:
        with CPLErrors() as cple:
            # Normally, we expect a CRS dict.
            if isinstance(crs, dict):
                crs = CRS(crs)
            if isinstance(crs, CRS):
                # EPSG is a special case.
                init = crs.get('init')
                if init:
                    auth, val = init.split(':')
                    if auth.upper() == 'EPSG':
                        OSRImportFromEPSG(osr, int(val))
                else:
                    crs['wktext'] = True
                    for k, v in crs.items():
                        if v is True or (k in ('no_defs', 'wktext') and v):
                            params.append("+%s" % k)
                        else:
                            params.append("+%s=%s" % (k, v))
                    proj = " ".join(params)
                    log.debug("PROJ.4 to be imported: %r", proj)
                    proj = proj.encode('utf-8')
                    OSRImportFromProj4(osr, <const char *>proj)
            # Fall back for CRS strings like "EPSG:3857."
            else:
                proj = crs.encode('utf-8')
                OSRSetFromUserInput(osr, <const char *>proj)
            cple.check()

    except:
        OSRDestroySpatialReference(osr)
        raise CRSError('Invalid CRS')

    return osr


def _can_create_osr(crs):
    """
    Returns True if valid OGRSpatialReference could be created from crs.
    Specifically, it must not be NULL or empty string.

    Parameters
    ----------
    crs: Source coordinate reference system, in rasterio dict format.

    Returns
    -------
    out: bool
        True if source coordinate reference appears valid.

    """

    cdef char *wkt = NULL
    cdef OGRSpatialReferenceH osr = NULL

    try:
        osr = _osr_from_crs(crs)
        if osr == NULL:
            return False

        OSRExportToWkt(osr, &wkt)

        # If input was empty, WKT can be too; otherwise the conversion didn't
        # work properly and indicates an error.
        return wkt != NULL and bool(crs) == (wkt[0] != '\0')

    except CRSError:
        return False

    finally:
        OSRDestroySpatialReference(osr)
        CPLFree(wkt)<|MERGE_RESOLUTION|>--- conflicted
+++ resolved
@@ -19,12 +19,8 @@
     ColorInterp, Compression, Interleaving, PhotometricInterp)
 from rasterio.env import Env
 from rasterio.errors import RasterioIOError, CRSError, DriverRegistrationError
-<<<<<<< HEAD
+from rasterio.profiles import Profile
 from rasterio.transform import Affine, guard_transform, get_index
-=======
-from rasterio.profiles import Profile
-from rasterio.transform import Affine, guard_transform
->>>>>>> 8a4e992d
 from rasterio.vfs import parse_path, vsi_path
 from rasterio import windows
 
