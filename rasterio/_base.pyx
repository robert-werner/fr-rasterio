# cython: boundscheck=False, c_string_type=unicode, c_string_encoding=utf8

"""Numpy-free base classes."""

from __future__ import absolute_import

import logging
import math
import warnings

from rasterio._err import (
    GDALError, CPLE_IllegalArgError, CPLE_OpenFailedError,
    CPLE_NotSupportedError)
from rasterio._err cimport exc_wrap_pointer, exc_wrap_int

from rasterio.compat import string_types
from rasterio.control import GroundControlPoint
from rasterio.crs import CRS
from rasterio import dtypes
from rasterio.coords import BoundingBox
from rasterio.crs import CRS
from rasterio.enums import (
    ColorInterp, Compression, Interleaving, MaskFlags, PhotometricInterp)
from rasterio.env import Env
from rasterio.errors import (
    RasterioIOError, CRSError, DriverRegistrationError,
    NotGeoreferencedWarning)
from rasterio.profiles import Profile
from rasterio.transform import Affine, guard_transform, tastes_like_gdal
from rasterio.vfs import parse_path, vsi_path
from rasterio import windows

include "gdal.pxi"


log = logging.getLogger(__name__)


def check_gdal_version(major, minor):
    """Return True if the major and minor versions match."""
    return bool(GDALCheckVersion(int(major), int(minor), NULL))


def gdal_version():
    """Return the version as a major.minor.patchlevel string."""
    return GDALVersionInfo("RELEASE_NAME")


cdef const char *get_driver_name(GDALDriverH driver):
    """Return Python name of the driver"""
    return GDALGetDriverShortName(driver)


def get_dataset_driver(path):
    """Return the name of the driver that would be used to open the
    dataset at the given path."""
    cdef GDALDatasetH dataset = NULL
    cdef GDALDriverH driver = NULL

    path = vsi_path(*parse_path(path))
    path = path.encode('utf-8')

    try:
        dataset = exc_wrap_pointer(GDALOpenShared(<const char *>path, <GDALAccess>0))
        driver = GDALGetDatasetDriver(dataset)
        drivername = get_driver_name(driver)

    except CPLE_OpenFailedError as exc:
        raise TypeError(str(exc))

    finally:
        if dataset != NULL:
            GDALClose(dataset)

    return drivername


def driver_supports_mode(drivername, creation_mode):
    """Return True if the driver supports the mode"""
    cdef GDALDriverH driver = NULL
    cdef char **metadata = NULL

    drivername = drivername.encode('utf-8')
    creation_mode = creation_mode.encode('utf-8')

    driver = GDALGetDriverByName(<const char *>drivername)
    if driver == NULL:
        raise DriverRegistrationError(
            "No such driver registered: %s", drivername)

    metadata = GDALGetMetadata(driver, NULL)
    if metadata == NULL:
        raise ValueError("Driver has no metadata")

    return bool(CSLFetchBoolean(metadata, <const char *>creation_mode, 0))


def driver_can_create(drivername):
    """Return True if the driver has CREATE capability"""
    return driver_supports_mode(drivername, 'DCAP_CREATE')


def driver_can_create_copy(drivername):
    """Return True if the driver has CREATE_COPY capability"""
    return driver_supports_mode(drivername, 'DCAP_CREATECOPY')


cdef class DatasetBase(object):
    """Dataset base class."""

    def __init__(self, path, options=None):
        self.name = path
        self.mode = 'r'
        self.options = options or {}
        self._hds = NULL
        self._count = 0
        self._closed = True
        self._dtypes = []
        self._block_shapes = None
        self._nodatavals = []
        self._units = ()
        self._descriptions = ()
        self._crs = None
        self._gcps = None
        self._read = False

    def __repr__(self):
        return "<%s DatasetBase name='%s' mode='%s'>" % (
            self.closed and 'closed' or 'open',
            self.name,
            self.mode)

    def start(self):
        """Called to start reading a dataset."""
        cdef GDALDriverH driver = NULL
        cdef GDALDatasetH hds = NULL
        cdef const char *cypath

        path = vsi_path(*parse_path(self.name))
        path = path.encode('utf-8')
        cypath = path

        try:
            with nogil:
                hds = GDALOpenShared(cypath, <GDALAccess>0)
            self._hds = exc_wrap_pointer(hds)
        except CPLE_OpenFailedError as err:
            raise RasterioIOError(err.errmsg)

        driver = GDALGetDatasetDriver(self._hds)
        self.driver = get_driver_name(driver)

        self._count = GDALGetRasterCount(self._hds)
        self.width = GDALGetRasterXSize(self._hds)
        self.height = GDALGetRasterYSize(self._hds)
        self.shape = (self.height, self.width)

        self._transform = self.read_transform()
        self._crs = self.read_crs()

        # touch self.meta
        _ = self.meta

        self._closed = False
        log.debug("Dataset %r is started.", self)

    cdef GDALDatasetH handle(self) except NULL:
        """Return the object's GDAL dataset handle"""
        return self._hds

    cdef GDALRasterBandH band(self, int bidx) except NULL:
        """Return a GDAL raster band handle"""
        cdef GDALRasterBandH band = NULL
        band = GDALGetRasterBand(self.handle(), bidx)
        if band == NULL:
            raise IndexError("No such band index: {!s}".format(bidx))
        return band

    def _has_band(self, bidx):
        cdef GDALRasterBandH band = NULL
        try:
            band = self.band(bidx)
            return True
        except:
            return False

    def _handle_crswkt(self, wkt):
        """Return the GDAL dataset's stored CRS"""
        cdef char *proj = NULL
        cdef OGRSpatialReferenceH osr = NULL
        wkt_b = wkt.encode('utf-8')
        cdef const char *wkt_c = wkt_b

        # Test that the WKT definition isn't just an empty string, which
        # can happen when the source dataset is not georeferenced.
        if len(wkt) > 0:
            crs = CRS()

            osr = OSRNewSpatialReference(wkt_c)
            if osr == NULL:
                raise ValueError("Unexpected NULL spatial reference")
            log.debug("Got coordinate system")

            # Try to find an EPSG code in the spatial referencing.
            if OSRAutoIdentifyEPSG(osr) == 0:
                key = OSRGetAuthorityName(osr, NULL)
                val = OSRGetAuthorityCode(osr, NULL)
                log.debug("Authority key: %s, value: %s", key, val)
                crs['init'] = u'epsg:' + val
            else:
                log.debug("Failed to auto identify EPSG")
                OSRExportToProj4(osr, &proj)
                if proj == NULL:
                    raise ValueError("Unexpected Null spatial reference")

                value = proj
                value = value.strip()

                for param in value.split():
                    kv = param.split("=")
                    if len(kv) == 2:
                        k, v = kv
                        try:
                            v = float(v)
                            if v % 1 == 0:
                                v = int(v)
                        except ValueError:
                            # Leave v as a string
                            pass
                    elif len(kv) == 1:
                        k, v = kv[0], True
                    else:
                        raise ValueError(
                            "Unexpected proj parameter %s" % param)
                    k = k.lstrip("+")
                    crs[k] = v

            CPLFree(proj)
<<<<<<< HEAD
            _safe_osr_release(osr)
=======
            OSRRelease(osr)
            return crs

>>>>>>> 1f3514ea
        else:
            log.debug("No projection detected.")

    def read_crs(self):
        """Return the GDAL dataset's stored CRS"""
        cdef const char *wkt_b = GDALGetProjectionRef(self._hds)
        if wkt_b == NULL:
            raise ValueError("Unexpected NULL spatial reference")

        wkt = wkt_b
        return self._handle_crswkt(wkt)

    def read_transform(self):
        """Return the stored GDAL GeoTransform"""
        cdef double gt[6]

        if self._hds == NULL:
            raise ValueError("Null dataset")
        err = GDALGetGeoTransform(self._hds, gt)
        if err == GDALError.failure:
            warnings.warn(
                "Dataset has no geotransform set. Default transform "
                "will be applied (Affine.identity())", NotGeoreferencedWarning)

        return [gt[i] for i in range(6)]

    def stop(self):
        """Ends the dataset's life cycle"""
        if self._hds != NULL:
            GDALClose(self._hds)
        self._hds = NULL
        log.debug("Dataset %r has been stopped.", self)

    def close(self):
        self.stop()
        self._closed = True
        log.debug("Dataset %r has been closed.", self)

    def __enter__(self):
        log.debug("Entering Dataset %r context.", self)
        return self

    def __exit__(self, type, value, traceback):
        self.close()
        log.debug("Exited Dataset %r context.", self)

    def __dealloc__(self):
        if self._hds != NULL:
            GDALClose(self._hds)

    @property
    def closed(self):
        return self._closed

    @property
    def count(self):
        if not self._count:
            if self._hds == NULL:
                raise ValueError("Can't read closed raster file")
            self._count = GDALGetRasterCount(self._hds)
        return self._count

    @property
    def indexes(self):
        return tuple(range(1, self.count+1))

    @property
    def dtypes(self):
        """Returns an ordered tuple of all band data types."""
        cdef GDALRasterBandH band = NULL

        if not self._dtypes:
            for i in range(self._count):
                band = self.band(i + 1)
                self._dtypes.append(
                    dtypes.dtype_fwd[GDALGetRasterDataType(band)])

        return tuple(self._dtypes)

    @property
    def block_shapes(self):
        """Returns an ordered list of block shapes for all bands.

        Shapes are tuples and have the same ordering as the dataset's
        shape: (count of image rows, count of image columns).
        """
        cdef GDALRasterBandH band = NULL
        cdef int xsize
        cdef int ysize

        if self._block_shapes is None:
            self._block_shapes = []

            for i in range(self._count):
                band = self.band(i + 1)
                GDALGetBlockSize(band, &xsize, &ysize)
                self._block_shapes.append((ysize, xsize))

        return tuple(self._block_shapes)

    def get_nodatavals(self):
        cdef GDALRasterBandH band = NULL
        cdef double nodataval
        cdef int success = 0

        if not self._nodatavals:

            for i in range(self._count):
                band = self.band(i + 1)
                dtype = dtypes.dtype_fwd[GDALGetRasterDataType(band)]
                nodataval = GDALGetRasterNoDataValue(band, &success)
                val = nodataval
                # GDALGetRasterNoDataValue() has two ways of telling you that
                # there's no nodata value. The success flag might come back
                # 0 (FALSE). Even if it comes back 1 (TRUE), you still need
                # to check that the return value is within the range of the
                # data type. If so, the band has a nodata value. If not,
                # there's no nodata value.
                if (success == 0 or
                        val < dtypes.dtype_ranges[dtype][0] or
                        val > dtypes.dtype_ranges[dtype][1]):
                    val = None
                log.debug(
                    "Nodata success: %d, Nodata value: %f", success, nodataval)
                self._nodatavals.append(val)

        return tuple(self._nodatavals)

    property nodatavals:
        """Nodata values for each band."""
        def __get__(self):
            return self.get_nodatavals()

    property nodata:
        """The dataset's single nodata value."""
        def __get__(self):
            if self.count == 0:
                return None
            return self.nodatavals[0]

    property _mask_flags:
        """Mask flags for each band."""
        def __get__(self):
            cdef GDALRasterBandH band = NULL
            return tuple(GDALGetMaskFlags(self.band(j)) for j in self.indexes)

    property mask_flag_enums:
        """Sets of flags describing the sources of band masks.

        all_valid: There are no invalid pixels, all mask values will be
            255. When used this will normally be the only flag set.
        per_dataset: The mask band is shared between all bands on the
            dataset.
        alpha: The mask band is actually an alpha band and may have
            values other than 0 and 255.
        nodata: Indicates the mask is actually being generated from
            nodata values (mutually exclusive of "alpha").

        Returns
        -------
        list [, list*]
            One list of rasterio.enums.MaskFlags members per band.

        Examples
        --------

        For a 3 band dataset that has masks derived from nodata values:

        >>> dataset.mask_flag_enums
        ([<MaskFlags.nodata: 8>], [<MaskFlags.nodata: 8>], [<MaskFlags.nodata: 8>])
        >>> band1_flags = dataset.mask_flag_enums[0]
        >>> rasterio.enums.MaskFlags.nodata in band1_flags
        True
        >>> rasterio.enums.MaskFlags.alpha in band1_flags
        False
        """
        def __get__(self):
            return tuple(
                [flag for flag in MaskFlags if x & flag.value]
                for x in self._mask_flags)

    property mask_flags:
        """Mask flags for each band."""
        def __get__(self):
            warnings.warn(
                "'mask_flags' is deprecated. Switch to 'mask_flag_enums'",
                DeprecationWarning,
                stacklevel=2)
            return self._mask_flags

    property descriptions:
        """Text descriptions for each band."""
        def __get__(self):
            if not self._descriptions:
                descr = [GDALGetDescription(self.band(j)) for j in self.indexes]
                self._descriptions = tuple((d or None) for d in descr)
            return self._descriptions

    property units:
        """Strings defining the units for each band.

        Possible values include 'meters' or 'degC'. See the Pint
        project for a suggested list of units.¬
        """
        def __get__(self):
            if not self._units:
                self._units = tuple(
                    GDALGetRasterUnitType(self.band(j)) for j in self.indexes)
            return self._units

    def block_windows(self, bidx=0):
        """Returns an iterator over a band's blocks and their corresponding
        windows.  Produces tuples like ``(block, window)``.  The primary use
        of this method is to obtain windows to pass to `read()` for highly
        efficient access to raster block data.

        The positional parameter `bidx` takes the index (starting at 1) of the
        desired band.  This iterator yields blocks "left to right" and "top to
        bottom" and is similar to Python's ``enumerate()`` in that the first
        element is the block index and the second is the dataset window.

        Blocks are built-in to a dataset and describe how pixels are grouped
        within each band and provide a mechanism for efficient I/O.  A window
        is a range of pixels within a single band defined by row start, row
        stop, column start, and column stop.  For example, ``((0, 2), (0, 2))``
        defines a ``2 x 2`` window at the upper left corner of a raster band.
        Blocks are referenced by an ``(i, j)`` tuple where ``(0, 0)`` would be
        a band's upper left block.

        Raster I/O is performed at the block level, so accessing a window
        spanning multiple rows in a striped raster requires reading each row.
        Accessing a ``2 x 2`` window at the center of a ``1800 x 3600`` image
        requires reading 2 rows, or 7200 pixels just to get the target 4.  The
        same image with internal ``256 x 256`` blocks would require reading at
        least 1 block (if the window entire window falls within a single block)
        and at most 4 blocks, or at least 512 pixels and at most 2048.

        Given an image that is ``512 x 512`` with blocks that are
        ``256 x 256``, its blocks and windows would look like:

            Blocks:

                    0       256     512
                  0 +--------+--------+
                    |        |        |
                    | (0, 0) | (0, 1) |
                    |        |        |
                256 +--------+--------+
                    |        |        |
                    | (1, 0) | (1, 1) |
                    |        |        |
                512 +--------+--------+


            Windows:

                UL: ((0, 256), (0, 256))
                UR: ((0, 256), (256, 512))
                LL: ((256, 512), (0, 256))
                LR: ((256, 512), (256, 512))


        Parameters
        ----------
        bidx : int
            The band index (using 1-based indexing) from which to extract
            windows. A value less than 1 uses the first band if all bands have
            homogeneous windows and raises an exception otherwise.

        Yields
        ------
        tuple
            ``(block, window)``
        """
        cdef int i, j

        block_shapes = self.block_shapes
        if bidx < 1:
            if len(set(block_shapes)) > 1:
                raise ValueError(
                    "A band index must be provided when band block shapes"
                    "are inhomogeneous")
            bidx = 1
        h, w = block_shapes[bidx-1]
        d, m = divmod(self.height, h)
        nrows = d + int(m>0)
        d, m = divmod(self.width, w)
        ncols = d + int(m>0)

        for j in range(nrows):
            row = j * h
            height = min(h, self.height - row)
            for i in range(ncols):
                col = i * w
                width = min(w, self.width - col)
                yield (j, i), ((row, row+height), (col, col+width))

    property bounds:
        """Returns the lower left and upper right bounds of the dataset
        in the units of its coordinate reference system.

        The returned value is a tuple:
        (lower left x, lower left y, upper right x, upper right y)
        """
        def __get__(self):
            a, b, c, d, e, f, _, _, _ = self.transform
            return BoundingBox(c, f+e*self.height, c+a*self.width, f)

    property res:
        """Returns the (width, height) of pixels in the units of its
        coordinate reference system."""
        def __get__(self):
            a, b, c, d, e, f, _, _, _ = self.transform
            if b == d == 0:
                return a, -e
            else:
                return math.sqrt(a*a+d*d), math.sqrt(b*b+e*e)

    @property
    def meta(self):
        """The basic metadata of this dataset."""
        if self.count == 0:
            dtype = 'float_'
        else:
            dtype = self.dtypes[0]
        m = {
            'driver': self.driver,
            'dtype': dtype,
            'nodata': self.nodata,
            'width': self.width,
            'height': self.height,
            'count': self.count,
            'crs': self.crs,
            'transform': self.transform,
        }
        self._read = True

        return m

    @property
    def compression(self):
        val = self.tags(ns='IMAGE_STRUCTURE').get('COMPRESSION')
        if val:
            # 'YCbCr JPEG' will be normalized to 'JPEG'
            val = val.split(' ')[-1]
            return Compression(val)
        else:
            return None

    @property
    def interleaving(self):
        val = self.tags(ns='IMAGE_STRUCTURE').get('INTERLEAVE')
        if val:
            return Interleaving(val)
        else:
            return None

    @property
    def photometric(self):
        val = self.tags(ns='IMAGE_STRUCTURE').get('SOURCE_COLOR_SPACE')
        if val:
            return PhotometricInterp(val)
        else:
            return None

    @property
    def is_tiled(self):
        if len(self.block_shapes) == 0:
            return False
        return self.block_shapes[0][1] != self.width

    property profile:
        """Basic metadata and creation options of this dataset.

        May be passed as keyword arguments to `rasterio.open()` to
        create a clone of this dataset.
        """
        def __get__(self):
            m = Profile(**self.meta)
            m.update((k, v.lower()) for k, v in self.tags(
                ns='rio_creation_kwds').items())
            if self.is_tiled:
                m.update(
                    blockxsize=self.block_shapes[0][1],
                    blockysize=self.block_shapes[0][0],
                    tiled=True)
            else:
                m.update(tiled=False)
            if self.compression:
                m['compress'] = self.compression.name
            if self.interleaving:
                m['interleave'] = self.interleaving.name
            if self.photometric:
                m['photometric'] = self.photometric.name

            return m

    def lnglat(self):
        w, s, e, n = self.bounds
        cx = (w + e)/2.0
        cy = (s + n)/2.0
        lng, lat = _transform(
                self.crs, {'init': 'epsg:4326'}, [cx], [cy], None)
        return lng.pop(), lat.pop()

    def get_crs(self):
        # _read tells us that the CRS was read before and really is
        # None.
        if not self._read and self._crs is None:
            self._crs = self.read_crs()
        return self._crs

    property crs:
        """A mapping of PROJ.4 coordinate reference system params.
        """
        def __get__(self):
            return self.get_crs()

    def get_transform(self):
        """Returns a GDAL geotransform in its native form."""
        if not self._read and self._transform is None:
            self._transform = self.read_transform()
        return self._transform

    property transform:
        """An instance of ``affine.Affine``, which is a ``namedtuple`` with
        coefficients in the order ``(a, b, c, d, e, f)``.

        Coefficients of the affine transformation that maps ``col,row``
        pixel coordinates to ``x,y`` coordinates in the specified crs. The
        coefficients of the augmented matrix are:

          | x |   | a  b  c | | r |
          | y | = | d  e  f | | c |
          | 1 |   | 0  0  1 | | 1 |
        """
        def __get__(self):
            return Affine.from_gdal(*self.get_transform())

    property affine:
        """This property is deprecated.

        An instance of ``affine.Affine``. This property is a
        transitional feature: see the docstring of ``transform``
        (above) for more details.

        This property was added in ``0.9`` as a transitional feature to aid the
        transition of the `transform` parameter.  Rasterio ``1.0`` completes
        this transition by converting `transform` to an instance of
        ``affine.Affine()``.

        See the `transform`'s docstring for more information.

        See https://github.com/mapbox/rasterio/issues/86 for more details.
        """

        def __get__(self):
            with warnings.catch_warnings():
                warnings.simplefilter('always')
                warnings.warn(
                "'src.affine' is deprecated.  Please switch to "
                "'src.transform'. See "
                "https://github.com/mapbox/rasterio/issues/86 for details.",
                DeprecationWarning,
                stacklevel=2)
            return Affine.from_gdal(*self.get_transform())

    def tags(self, bidx=0, ns=None):
        """Returns a dict containing copies of the dataset or band's
        tags.

        Tags are pairs of key and value strings. Tags belong to
        namespaces.  The standard namespaces are: default (None) and
        'IMAGE_STRUCTURE'.  Applications can create their own additional
        namespaces.

        The optional bidx argument can be used to select the tags of
        a specific band. The optional ns argument can be used to select
        a namespace other than the default.
        """
        cdef GDALMajorObjectH obj = NULL
        cdef char **metadata = NULL
        cdef const char *domain = NULL

        if bidx > 0:
            obj = self.band(bidx)
        else:
            obj = self._hds
        if ns:
            ns = ns.encode('utf-8')
            domain = ns

        metadata = GDALGetMetadata(obj, domain)
        num_items = CSLCount(metadata)
        return dict(metadata[i].split('=', 1) for i in range(num_items))

    def colorinterp(self, bidx):
        """Returns the color interpretation for a band or None."""
        cdef GDALRasterBandH band = NULL

        band = self.band(bidx)
        value = GDALGetRasterColorInterpretation(band)
        return ColorInterp(value)

    def colormap(self, bidx):
        """Returns a dict containing the colormap for a band or None."""
        cdef GDALRasterBandH band = NULL
        cdef GDALColorTableH colortable = NULL
        cdef GDALColorEntry *color = NULL
        cdef int i

        band = self.band(bidx)
        colortable = GDALGetRasterColorTable(band)
        if colortable == NULL:
            raise ValueError("NULL color table")
        retval = {}

        for i in range(GDALGetColorEntryCount(colortable)):
            color = <GDALColorEntry*>GDALGetColorEntry(colortable, i)
            if color == NULL:
                log.warn("NULL color at %d, skipping", i)
                continue
            log.info(
                "Color: (%d, %d, %d, %d)",
                color.c1, color.c2, color.c3, color.c4)
            retval[i] = (color.c1, color.c2, color.c3, color.c4)

        return retval

    @property
    def kwds(self):
        return self.tags(ns='rio_creation_kwds')

    # Overviews.
    def overviews(self, bidx):
        cdef GDALRasterBandH ovrband = NULL
        cdef GDALRasterBandH band = NULL

        band = self.band(bidx)
        num_overviews = GDALGetOverviewCount(band)
        factors = []

        for i in range(num_overviews):
            ovrband = GDALGetOverview(band, i)
            # Compute the overview factor only from the xsize (width).
            xsize = GDALGetRasterBandXSize(ovrband)
            factors.append(int(round(float(self.width)/float(xsize))))

        return factors

    def checksum(self, bidx, window=None):
        """Compute an integer checksum for the stored band

        Parameters
        ----------
        bidx : int
            The band's index (1-indexed).
        window: tuple, optional
            A window of the band. Default is the entire extent of the band.

        Returns
        -------
        An int.
        """
        cdef GDALRasterBandH band = NULL
        cdef int xoff, yoff, width, height

        band = self.band(bidx)
        if not window:
            xoff = yoff = 0
            width, height = self.width, self.height
        else:
            window = windows.evaluate(window, self.height, self.width)
            window = windows.crop(window, self.height, self.width)
            xoff = window[1][0]
            width = window[1][1] - xoff
            yoff = window[0][0]
            height = window[0][1] - yoff

        return GDALChecksumImage(band, xoff, yoff, width, height)

    def get_gcps(self):
        """Get GCPs and their associated CRS."""
        cdef const char *wkt_b = GDALGetGCPProjection(self.handle())
        if wkt_b == NULL:
            raise ValueError("Unexpected NULL spatial reference")
        wkt = wkt_b
        crs = self._handle_crswkt(wkt)

        cdef const GDAL_GCP *gcplist = NULL
        gcplist = GDALGetGCPs(self.handle())
        num_gcps = GDALGetGCPCount(self.handle())

        return ([GroundControlPoint(col=gcplist[i].dfGCPPixel,
                                         row=gcplist[i].dfGCPLine,
                                         x=gcplist[i].dfGCPX,
                                         y=gcplist[i].dfGCPY,
                                         z=gcplist[i].dfGCPZ,
                                         id=gcplist[i].pszId,
                                         info=gcplist[i].pszInfo)
                                         for i in range(num_gcps)], crs)

    property gcps:
        def __get__(self):
            if self._gcps is None:
                self._gcps = self.get_gcps()
            return self._gcps



def _transform(src_crs, dst_crs, xs, ys, zs):
    """Transform input arrays from src to dst CRS."""
    cdef double *x = NULL
    cdef double *y = NULL
    cdef double *z = NULL
    cdef OGRSpatialReferenceH src = NULL
    cdef OGRSpatialReferenceH dst = NULL
    cdef OGRCoordinateTransformationH transform = NULL
    cdef int i

    assert len(xs) == len(ys)
    assert zs is None or len(xs) == len(zs)

    src = _osr_from_crs(src_crs)
    dst = _osr_from_crs(dst_crs)

    n = len(xs)
    x = <double *>CPLMalloc(n*sizeof(double))
    y = <double *>CPLMalloc(n*sizeof(double))
    for i in range(n):
        x[i] = xs[i]
        y[i] = ys[i]

    if zs is not None:
        z = <double *>CPLMalloc(n*sizeof(double))
        for i in range(n):
            z[i] = zs[i]

    try:
        transform = OCTNewCoordinateTransformation(src, dst)
        transform = exc_wrap_pointer(transform)

        err = OCTTransform(transform, n, x, y, z)
        err = exc_wrap_int(err)

        res_xs = [0]*n
        res_ys = [0]*n
        for i in range(n):
            res_xs[i] = x[i]
            res_ys[i] = y[i]
        if zs is not None:
            res_zs = [0]*n
            for i in range(n):
                res_zs[i] = z[i]
            retval = (res_xs, res_ys, res_zs)
        else:
            retval = (res_xs, res_ys)

    except CPLE_NotSupportedError as exc:
        raise CRSError(exc.errmsg)

    finally:
        CPLFree(x)
        CPLFree(y)
        CPLFree(z)
        _safe_osr_release(src)
        _safe_osr_release(dst)

    return retval


cdef OGRSpatialReferenceH _osr_from_crs(object crs) except NULL:
    """Returns a reference to memory that must be deallocated
    by the caller."""
    if not crs:
        raise CRSError("A defined coordinate reference system is required")

    cdef OGRSpatialReferenceH osr = OSRNewSpatialReference(NULL)

    if isinstance(crs, string_types):
        proj = crs.encode('utf-8')

    # Make a CRS object from provided dict.
    else:
        crs = CRS(crs)
        # EPSG is a special case.
        init = crs.get('init')
        if init:
            auth, val = init.split(':')

            if not val:
                _safe_osr_release(osr)
                raise CRSError("Invalid CRS: {!r}".format(crs))

            if auth.upper() == 'EPSG':
                proj = 'EPSG:{}'.format(val).encode('utf-8')
        else:
            crs['wktext'] = True
            params = []
            for k, v in crs.items():
                if v is True or (k in ('no_defs', 'wktext') and v):
                    params.append("+%s" % k)
                else:
                    params.append("+%s=%s" % (k, v))
            proj = " ".join(params)
            log.debug("PROJ.4 to be imported: %r", proj)
            proj = proj.encode('utf-8')

    retval = OSRSetFromUserInput(osr, <const char *>proj)
    log.debug("OSRSetFromUserInput return value: %s", retval)

    if retval:
        _safe_osr_release(osr)
        raise CRSError("Invalid CRS: {!r}".format(crs))

    return osr


cdef _safe_osr_release(OGRSpatialReferenceH srs):
    """Wrapper to handle OSR release when NULL."""

    if srs != NULL:
        OSRRelease(srs)
    srs = NULL


def _can_create_osr(crs):
    """Evaluate if a valid OGRSpatialReference can be created from crs.

    Specifically, it must not be None or an empty dict or string.

    Parameters
    ----------
    crs: Source coordinate reference system, in rasterio dict format.

    Returns
    -------
    out: bool
        True if source coordinate reference appears valid.
    """

    cdef char *wkt = NULL
    cdef OGRSpatialReferenceH osr = NULL

    try:
        # Note: _osr_from_crs() has "except NULL" in its signature.
        # It raises, it does not return NULL.
        osr = _osr_from_crs(crs)
        OSRExportToWkt(osr, &wkt)

        # If input was empty, WKT can be too; otherwise the conversion
        # didn't work properly and indicates an error.
        return wkt != NULL and bool(crs) == (wkt[0] != '\0')

    except CRSError:
        return False

    finally:
        _safe_osr_release(osr)
        CPLFree(wkt)<|MERGE_RESOLUTION|>--- conflicted
+++ resolved
@@ -236,13 +236,9 @@
                     crs[k] = v
 
             CPLFree(proj)
-<<<<<<< HEAD
             _safe_osr_release(osr)
-=======
-            OSRRelease(osr)
             return crs
 
->>>>>>> 1f3514ea
         else:
             log.debug("No projection detected.")
 
