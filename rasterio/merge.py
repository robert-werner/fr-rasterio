--- conflicted
+++ resolved
@@ -15,11 +15,7 @@
 logger = logging.getLogger(__name__)
 
 
-<<<<<<< HEAD
-def merge(sources, bounds=None, res=None, nodata=None, precision=7, indexes=None):
-=======
-def merge(datasets, bounds=None, res=None, nodata=None, precision=7):
->>>>>>> ba499253
+def merge(datasets, bounds=None, res=None, nodata=None, precision=7, indexes=None):
     """Copy valid pixels from input files to an output file.
 
     All files must have the same number of bands, data type, and
