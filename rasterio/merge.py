"""Copy valid pixels from input files to an output file."""

from contextlib import contextmanager
import logging
import math
from pathlib import Path
import warnings

import numpy as np

<<<<<<< HEAD
import rasterio._loading
with rasterio._loading.add_gdal_dll_directories():
    import rasterio
    from rasterio.enums import Resampling
    from rasterio import windows
    from rasterio.transform import Affine
=======
import rasterio
from rasterio.coords import disjoint_bounds
from rasterio.enums import Resampling
from rasterio import windows
from rasterio.transform import Affine
>>>>>>> 79971ce3


logger = logging.getLogger(__name__)


def copy_first(merged_data, new_data, merged_mask, new_mask, **kwargs):
    mask = np.empty_like(merged_mask, dtype="bool")
    np.logical_not(new_mask, out=mask)
    np.logical_and(merged_mask, mask, out=mask)
    np.copyto(merged_data, new_data, where=mask, casting="unsafe")


def copy_last(merged_data, new_data, merged_mask, new_mask, **kwargs):
    mask = np.empty_like(merged_mask, dtype="bool")
    np.logical_not(new_mask, out=mask)
    np.copyto(merged_data, new_data, where=mask, casting="unsafe")


def copy_min(merged_data, new_data, merged_mask, new_mask, **kwargs):
    mask = np.empty_like(merged_mask, dtype="bool")
    np.logical_or(merged_mask, new_mask, out=mask)
    np.logical_not(mask, out=mask)
    np.minimum(merged_data, new_data, out=merged_data, where=mask)
    np.logical_not(new_mask, out=mask)
    np.logical_and(merged_mask, mask, out=mask)
    np.copyto(merged_data, new_data, where=mask, casting="unsafe")


def copy_max(merged_data, new_data, merged_mask, new_mask, **kwargs):
    mask = np.empty_like(merged_mask, dtype="bool")
    np.logical_or(merged_mask, new_mask, out=mask)
    np.logical_not(mask, out=mask)
    np.maximum(merged_data, new_data, out=merged_data, where=mask)
    np.logical_not(new_mask, out=mask)
    np.logical_and(merged_mask, mask, out=mask)
    np.copyto(merged_data, new_data, where=mask, casting="unsafe")


MERGE_METHODS = {
    'first': copy_first,
    'last': copy_last,
    'min': copy_min,
    'max': copy_max
}


def merge(
    datasets,
    bounds=None,
    res=None,
    nodata=None,
    dtype=None,
    precision=None,
    indexes=None,
    output_count=None,
    resampling=Resampling.nearest,
    method="first",
    dst_path=None,
    dst_kwds=None,
):
    """Copy valid pixels from input files to an output file.

    All files must have the same number of bands, data type, and
    coordinate reference system.

    Input files are merged in their listed order using the reverse
    painter's algorithm (default) or another method. If the output file exists,
    its values will be overwritten by input values.

    Geospatial bounds and resolution of a new output file in the
    units of the input file coordinate reference system may be provided
    and are otherwise taken from the first input file.

    Parameters
    ----------
    datasets : list of dataset objects opened in 'r' mode, filenames or pathlib.Path objects
        source datasets to be merged.
    bounds: tuple, optional
        Bounds of the output image (left, bottom, right, top).
        If not set, bounds are determined from bounds of input rasters.
    res: tuple, optional
        Output resolution in units of coordinate reference system. If not set,
        the resolution of the first raster is used. If a single value is passed,
        output pixels will be square.
    nodata: float, optional
        nodata value to use in output file. If not set, uses the nodata value
        in the first input raster.
    dtype: numpy dtype or string
        dtype to use in outputfile. If not set, uses the dtype value in the
        first input raster.
    precision: float, optional
        Number of decimal points of precision when computing inverse transform.
    indexes : list of ints or a single int, optional
        bands to read and merge
    output_count: int, optional
        If using callable it may be useful to have additional bands in the output
        in addition to the indexes specified for read
    resampling : Resampling, optional
        Resampling algorithm used when reading input files.
        Default: `Resampling.nearest`.
    method : str or callable
        pre-defined method:
            first: reverse painting
            last: paint valid new on top of existing
            min: pixel-wise min of existing and new
            max: pixel-wise max of existing and new
        or custom callable with signature:

        def function(merged_data, new_data, merged_mask, new_mask, index=None, roff=None, coff=None):

            Parameters
            ----------
            merged_data : array_like
                array to update with new_data
            new_data : array_like
                data to merge
                same shape as merged_data
            merged_mask, new_mask : array_like
                boolean masks where merged/new data pixels are invalid
                same shape as merged_data
            index: int
                index of the current dataset within the merged dataset collection
            roff: int
                row offset in base array
            coff: int
                column offset in base array

    dst_path : str or Pathlike, optional
        Path of output dataset
    dst_kwds : dict, optional
        Dictionary of creation options and other paramters that will be
        overlaid on the profile of the output dataset.

    Returns
    -------
    tuple

        Two elements:

            dest: numpy ndarray
                Contents of all input rasters in single array

            out_transform: affine.Affine()
                Information for mapping pixel coordinates in `dest` to another
                coordinate system

    """
    if method in MERGE_METHODS:
        copyto = MERGE_METHODS[method]
    elif callable(method):
        copyto = method
    else:
        raise ValueError('Unknown method {0}, must be one of {1} or callable'
                         .format(method, list(MERGE_METHODS.keys())))

    # Create a dataset_opener object to use in several places in this function.
    if isinstance(datasets[0], str) or isinstance(datasets[0], Path):
        dataset_opener = rasterio.open
    else:

        @contextmanager
        def nullcontext(obj):
            try:
                yield obj
            finally:
                pass

        dataset_opener = nullcontext

    with dataset_opener(datasets[0]) as first:
        first_profile = first.profile
        first_res = first.res
        nodataval = first.nodatavals[0]
        dt = first.dtypes[0]

        if indexes is None:
            src_count = first.count
        elif isinstance(indexes, int):
            src_count = indexes
        else:
            src_count = len(indexes)

        try:
            first_colormap = first.colormap(1)
        except ValueError:
            first_colormap = None

    if not output_count:
        output_count = src_count

    # Extent from option or extent of all inputs
    if bounds:
        dst_w, dst_s, dst_e, dst_n = bounds
    else:
        # scan input files
        xs = []
        ys = []
        for dataset in datasets:
            with dataset_opener(dataset) as src:
                left, bottom, right, top = src.bounds
            xs.extend([left, right])
            ys.extend([bottom, top])
        dst_w, dst_s, dst_e, dst_n = min(xs), min(ys), max(xs), max(ys)

    logger.debug("Output bounds: %r", (dst_w, dst_s, dst_e, dst_n))
    output_transform = Affine.translation(dst_w, dst_n)
    logger.debug("Output transform, before scaling: %r", output_transform)

    # Resolution/pixel size
    if not res:
        res = first_res
    elif not np.iterable(res):
        res = (res, res)
    elif len(res) == 1:
        res = (res[0], res[0])
    output_transform *= Affine.scale(res[0], -res[1])
    logger.debug("Output transform, after scaling: %r", output_transform)

    # Compute output array shape. We guarantee it will cover the output
    # bounds completely
    output_width = int(math.ceil((dst_e - dst_w) / res[0]))
    output_height = int(math.ceil((dst_n - dst_s) / res[1]))

    # Adjust bounds to fit
    dst_e, dst_s = output_transform * (output_width, output_height)
    logger.debug("Output width: %d, height: %d", output_width, output_height)
    logger.debug("Adjusted bounds: %r", (dst_w, dst_s, dst_e, dst_n))

    if dtype is not None:
        dt = dtype
        logger.debug("Set dtype: %s", dt)

    out_profile = first_profile
    out_profile.update(**(dst_kwds or {}))

    out_profile["transform"] = output_transform
    out_profile["height"] = output_height
    out_profile["width"] = output_width
    out_profile["count"] = output_count
    if nodata is not None:
        out_profile["nodata"] = nodata

    # create destination array
    dest = np.zeros((output_count, output_height, output_width), dtype=dt)

    if nodata is not None:
        nodataval = nodata
        logger.debug("Set nodataval: %r", nodataval)

    if nodataval is not None:
        # Only fill if the nodataval is within dtype's range
        inrange = False
        if np.issubdtype(dt, np.integer):
            info = np.iinfo(dt)
            inrange = (info.min <= nodataval <= info.max)
        elif np.issubdtype(dt, np.floating):
            if math.isnan(nodataval):
                inrange = True
            else:
                info = np.finfo(dt)
                inrange = (info.min <= nodataval <= info.max)
        if inrange:
            dest.fill(nodataval)
        else:
            warnings.warn(
                "The nodata value, %s, is beyond the valid "
                "range of the chosen data type, %s. Consider overriding it "
                "using the --nodata option for better results." % (
                    nodataval, dt))
    else:
        nodataval = 0

    for idx, dataset in enumerate(datasets):
        with dataset_opener(dataset) as src:
            # Real World (tm) use of boundless reads.
            # This approach uses the maximum amount of memory to solve the
            # problem. Making it more efficient is a TODO.

            if disjoint_bounds((dst_w, dst_s, dst_e, dst_n), src.bounds):
                logger.debug("Skipping source: src=%r, window=%r", src)
                continue

            # 1. Compute spatial intersection of destination and source
            src_w, src_s, src_e, src_n = src.bounds

            int_w = src_w if src_w > dst_w else dst_w
            int_s = src_s if src_s > dst_s else dst_s
            int_e = src_e if src_e < dst_e else dst_e
            int_n = src_n if src_n < dst_n else dst_n

            # 2. Compute the source window
            src_window = windows.from_bounds(
                int_w, int_s, int_e, int_n, src.transform, precision=precision
            )

            # 3. Compute the destination window
            dst_window = windows.from_bounds(
                int_w, int_s, int_e, int_n, output_transform, precision=precision
            )

            # 4. Read data in source window into temp
            src_window = src_window.round_shape(pixel_precision=0)
            dst_window = dst_window.round_shape(pixel_precision=0)
            trows, tcols = dst_window.height, dst_window.width
            temp_shape = (src_count, trows, tcols)
            temp = src.read(
                out_shape=temp_shape,
                window=src_window,
                boundless=False,
                masked=True,
                indexes=indexes,
                resampling=resampling,
            )

        # 5. Copy elements of temp into dest
        dst_window = dst_window.round_offsets(pixel_precision=0)
        roff, coff = dst_window.row_off, dst_window.col_off
        region = dest[:, roff:roff + trows, coff:coff + tcols]

        if math.isnan(nodataval):
            region_mask = np.isnan(region)
        elif np.issubdtype(region.dtype, np.floating):
            region_mask = np.isclose(region, nodataval)
        else:
            region_mask = region == nodataval

        temp_mask = np.ma.getmask(temp)

        copyto(region, temp, region_mask, temp_mask, index=idx, roff=roff, coff=coff)

    if dst_path is None:
        return dest, output_transform

    else:
        with rasterio.open(dst_path, "w", **out_profile) as dst:
            dst.write(dest)
            if first_colormap:
                dst.write_colormap(1, first_colormap)<|MERGE_RESOLUTION|>--- conflicted
+++ resolved
@@ -8,20 +8,14 @@
 
 import numpy as np
 
-<<<<<<< HEAD
 import rasterio._loading
+
 with rasterio._loading.add_gdal_dll_directories():
     import rasterio
+    from rasterio.coords import disjoint_bounds
     from rasterio.enums import Resampling
     from rasterio import windows
     from rasterio.transform import Affine
-=======
-import rasterio
-from rasterio.coords import disjoint_bounds
-from rasterio.enums import Resampling
-from rasterio import windows
-from rasterio.transform import Affine
->>>>>>> 79971ce3
 
 
 logger = logging.getLogger(__name__)
