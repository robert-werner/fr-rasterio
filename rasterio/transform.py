--- conflicted
+++ resolved
@@ -62,7 +62,6 @@
     return w, s, e, n
 
 
-<<<<<<< HEAD
 def xy(row, col, transform, offset='center'):
     """Returns the coordinates ``(x, y)`` of a pixel at `row` and `col`.
     The pixel's center is returned by default, but a corner can be returned
@@ -100,7 +99,8 @@
         return transform * transform.translation(1, 1) * rc
     else:
         raise ValueError("Invalid offset")
-=======
+
+
 def get_index(x, y, transform, op=math.floor, precision=6):
     """
     Returns the (row, col) index of the pixel containing (x, y) given a
@@ -136,5 +136,4 @@
     fcol, frow = ~transform * (x + eps, y - eps)
     col = int(op(fcol))
     row = int(op(frow))
-    return row, col
->>>>>>> 7d44b8ee
+    return row, col