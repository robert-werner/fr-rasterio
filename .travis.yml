--- conflicted
+++ resolved
@@ -13,19 +13,14 @@
   matrix:
     - GDALVERSION="1.11.5"
     - GDALVERSION="2.0.3"
-<<<<<<< HEAD
     - GDALVERSION="2.1.4"
     - GDALVERSION="2.2.1"
-=======
-    - GDALVERSION="2.1.1"
-    - GDALVERSION="2.2.0"
     - GDALVERSION="trunk"
 
 matrix:
   allow_failures:
     - env: GDALVERSION="trunk"
 
->>>>>>> 76d225bb
 addons:
   apt:
     packages:
